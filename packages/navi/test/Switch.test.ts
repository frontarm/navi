import { createMemoryNavigation, isValidSwitch, createSwitch, createRedirect, createPage } from '../src'

describe("Switch", () => {
  test("Passes correct pathname into path getter function", async () => {
    let nav = createMemoryNavigation({
      url: '/from',
      pages: createSwitch({
        paths: {
          '/from': env => createRedirect('/to?from='+encodeURIComponent(env.pathname)),
          '/to': env => createPage({ title: null }),
        }
      }),
    })

    let { route } = await nav.getSteadyValue()
    
    expect(route.url.pathname).toBe('/to/')
    expect(route.url.query.from).toBe('/from')
  })
<<<<<<< HEAD

  test("is a valid switch", () => {
    let x = createSwitch({
      paths: {
        '/test': createPage({
          title: 'test'
        })
      }
    })

    expect(isValidSwitch(x)).toBe(true)
  })
})

describe("isValidSwitch()", () => {
  test("returns false for a Page", () => {
    let page = createPage({ title: 'test' })
    expect(isValidSwitch(page)).toBe(false)
=======
  test("Fails on multiple non-functions as paths", async () => {
    try {
      await createMemoryNavigation({
        url: '/from',
        pages: createSwitch({
          paths: {
            '/fail': {title: 'this fails'}
            '/this-also-fails': {title: 'this too'}
          }
        })
      })
    } catch (e) {
      expect(e.message.indexOf('/this-also-fails') > -1).toBeTruthy()
      expect(e.message.indexOf('/fail') > -1).toBeTruthy()
    }
>>>>>>> 0756763c
  })
})<|MERGE_RESOLUTION|>--- conflicted
+++ resolved
@@ -17,7 +17,6 @@
     expect(route.url.pathname).toBe('/to/')
     expect(route.url.query.from).toBe('/from')
   })
-<<<<<<< HEAD
 
   test("is a valid switch", () => {
     let x = createSwitch({
@@ -30,14 +29,8 @@
 
     expect(isValidSwitch(x)).toBe(true)
   })
-})
 
-describe("isValidSwitch()", () => {
-  test("returns false for a Page", () => {
-    let page = createPage({ title: 'test' })
-    expect(isValidSwitch(page)).toBe(false)
-=======
-  test("Fails on multiple non-functions as paths", async () => {
+  test("Fails when non-functions are specified as paths", async () => {
     try {
       await createMemoryNavigation({
         url: '/from',
@@ -52,6 +45,12 @@
       expect(e.message.indexOf('/this-also-fails') > -1).toBeTruthy()
       expect(e.message.indexOf('/fail') > -1).toBeTruthy()
     }
->>>>>>> 0756763c
+  })
+})
+
+describe("isValidSwitch()", () => {
+  test("returns false for a Page", () => {
+    let page = createPage({ title: 'test' })
+    expect(isValidSwitch(page)).toBe(false)
   })
 })